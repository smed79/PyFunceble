--- conflicted
+++ resolved
@@ -88,7 +88,7 @@
     https://github.com/funilrys/PyFunceble
 
 Project documentation:
-    https://pyfunceble.readthedocs.io/en/master/
+    https://pyfunceble.readthedocs.io/en/latest/
 
 Project homepage:
     https://pyfunceble.github.io/
@@ -207,15 +207,9 @@
 
 
 if __name__ == "__main__":
-<<<<<<< HEAD
-    setup(
-        name="PyFunceble",
-        version=_get_version(),
-=======
     setuptools.setup(
         name="PyFunceble-dev",
         version=get_version(),
->>>>>>> dcf9fe6f
         python_requires=">=3.6, <4",
         install_requires=get_requirements(mode="standard"),
         extras_require={
@@ -230,15 +224,9 @@
         license="Apache 2.0",
         url="https://github.com/funilrys/PyFunceble",
         project_urls={
-<<<<<<< HEAD
-            "Documentation": "https://pyfunceble.readthedocs.io/en/master/",
+            "Documentation": "https://pyfunceble.readthedocs.io/en/latest/",
             "Funding": "https://github.com/sponsors/funilrys",
-            "Source": "https://github.com/funilrys/PyFunceble",
-=======
-            "Documentation": "https://pyfunceble.readthedocs.io/en/dev/",
-            "Funding": "https://github.com/sponsors/funilrys",
-            "Source": "https://github.com/funilrys/PyFunceble/tree/dev",
->>>>>>> dcf9fe6f
+            "Source": "https://github.com/funilrys/PyFunceble/tree/master",
             "Tracker": "https://github.com/funilrys/PyFunceble/issues",
         },
         platforms=["any"],
