"""
The tool to check the availability or syntax of domain, IP or URL.

::


    ██████╗ ██╗   ██╗███████╗██╗   ██╗███╗   ██╗ ██████╗███████╗██████╗ ██╗     ███████╗
    ██╔══██╗╚██╗ ██╔╝██╔════╝██║   ██║████╗  ██║██╔════╝██╔════╝██╔══██╗██║     ██╔════╝
    ██████╔╝ ╚████╔╝ █████╗  ██║   ██║██╔██╗ ██║██║     █████╗  ██████╔╝██║     █████╗
    ██╔═══╝   ╚██╔╝  ██╔══╝  ██║   ██║██║╚██╗██║██║     ██╔══╝  ██╔══██╗██║     ██╔══╝
    ██║        ██║   ██║     ╚██████╔╝██║ ╚████║╚██████╗███████╗██████╔╝███████╗███████╗
    ╚═╝        ╚═╝   ╚═╝      ╚═════╝ ╚═╝  ╚═══╝ ╚═════╝╚══════╝╚═════╝ ╚══════╝╚══════╝

Provides the URL syntax checker.

Author:
    Nissar Chababy, @funilrys, contactTATAfunilrysTODTODcom

Special thanks:
    https://pyfunceble.github.io/#/special-thanks

Contributors:
    https://pyfunceble.github.io/#/contributors

Project link:
    https://github.com/funilrys/PyFunceble

Project documentation:
    https://pyfunceble.readthedocs.io/en/latest/

Project homepage:
    https://pyfunceble.github.io/

License:
::


<<<<<<< HEAD
    Copyright 2017, 2018, 2019, 2020, 2022 Nissar Chababy
=======
    Copyright 2017, 2018, 2019, 2020, 2022, 2023 Nissar Chababy
>>>>>>> 70b390ff

    Licensed under the Apache License, Version 2.0 (the "License");
    you may not use this file except in compliance with the License.
    You may obtain a copy of the License at

        http://www.apache.org/licenses/LICENSE-2.0

    Unless required by applicable law or agreed to in writing, software
    distributed under the License is distributed on an "AS IS" BASIS,
    WITHOUT WARRANTIES OR CONDITIONS OF ANY KIND, either express or implied.
    See the License for the specific language governing permissions and
    limitations under the License.
"""


import urllib.parse
from typing import Optional

from PyFunceble.checker.base import CheckerBase
from PyFunceble.checker.syntax.base import SyntaxCheckerBase
from PyFunceble.checker.syntax.domain import DomainSyntaxChecker
from PyFunceble.checker.syntax.ip import IPSyntaxChecker


class URLSyntaxChecker(SyntaxCheckerBase):
    """
    Provides an interface to check the syntax of a URL.

    :param str subject:
        Optional, The subject to work with.
    """

<<<<<<< HEAD
=======
    def subject_propagator(self) -> CheckerBase:
        self.status.subject_kind = "url"

        return super().subject_propagator()

>>>>>>> 70b390ff
    @staticmethod
    def get_hostname_from_url(url: str) -> Optional[str]:
        """
        Extract the hostname part of the given URL.

        .. versionadded:: 4.1.0b7
        """

        parsed = urllib.parse.urlparse(url)

        if not parsed.scheme or not parsed.netloc:
            return None

        if parsed.hostname:
            if parsed.hostname != parsed.netloc:
                hostname = parsed.hostname
            else:
                hostname = parsed.netloc
        else:  ## pragma: no cover ## Safety check.
            hostname = parsed.netloc

        return hostname

    @CheckerBase.ensure_subject_is_given
    def is_valid(self) -> bool:
        """
        Validate the given subject.

        .. versionchanged:: 4.1.0b5.dev
           URL with scheme and port are no longer :code:`INVALID`.

        .. versionchanged:: 4.1.0b7.dev
           Hostname taken from :code:`get_hostname_from_url`
        """

        hostname = self.get_hostname_from_url(self.idna_subject)

        if not hostname:
            return False

        if (
            DomainSyntaxChecker(hostname).is_valid()
            or IPSyntaxChecker(hostname).is_valid()
        ):
            return True

        return False<|MERGE_RESOLUTION|>--- conflicted
+++ resolved
@@ -35,11 +35,7 @@
 ::
 
 
-<<<<<<< HEAD
-    Copyright 2017, 2018, 2019, 2020, 2022 Nissar Chababy
-=======
     Copyright 2017, 2018, 2019, 2020, 2022, 2023 Nissar Chababy
->>>>>>> 70b390ff
 
     Licensed under the Apache License, Version 2.0 (the "License");
     you may not use this file except in compliance with the License.
@@ -72,14 +68,11 @@
         Optional, The subject to work with.
     """
 
-<<<<<<< HEAD
-=======
     def subject_propagator(self) -> CheckerBase:
         self.status.subject_kind = "url"
 
         return super().subject_propagator()
 
->>>>>>> 70b390ff
     @staticmethod
     def get_hostname_from_url(url: str) -> Optional[str]:
         """
