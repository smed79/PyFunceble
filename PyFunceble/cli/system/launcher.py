"""
The tool to check the availability or syntax of domain, IP or URL.

::


    ██████╗ ██╗   ██╗███████╗██╗   ██╗███╗   ██╗ ██████╗███████╗██████╗ ██╗     ███████╗
    ██╔══██╗╚██╗ ██╔╝██╔════╝██║   ██║████╗  ██║██╔════╝██╔════╝██╔══██╗██║     ██╔════╝
    ██████╔╝ ╚████╔╝ █████╗  ██║   ██║██╔██╗ ██║██║     █████╗  ██████╔╝██║     █████╗
    ██╔═══╝   ╚██╔╝  ██╔══╝  ██║   ██║██║╚██╗██║██║     ██╔══╝  ██╔══██╗██║     ██╔══╝
    ██║        ██║   ██║     ╚██████╔╝██║ ╚████║╚██████╗███████╗██████╔╝███████╗███████╗
    ╚═╝        ╚═╝   ╚═╝      ╚═════╝ ╚═╝  ╚═══╝ ╚═════╝╚══════╝╚═════╝ ╚══════╝╚══════╝

Provides the system launcher.
From here, it's all about real testing.

Author:
    Nissar Chababy, @funilrys, contactTATAfunilrysTODTODcom

Special thanks:
    https://pyfunceble.github.io/#/special-thanks

Contributors:
    https://pyfunceble.github.io/#/contributors

Project link:
    https://github.com/funilrys/PyFunceble

Project documentation:
    https://pyfunceble.readthedocs.io/en/latest/

Project homepage:
    https://pyfunceble.github.io/

License:
::


<<<<<<< HEAD
    Copyright 2017, 2018, 2019, 2020, 2022 Nissar Chababy
=======
    Copyright 2017, 2018, 2019, 2020, 2022, 2023 Nissar Chababy
>>>>>>> 70b390ff

    Licensed under the Apache License, Version 2.0 (the "License");
    you may not use this file except in compliance with the License.
    You may obtain a copy of the License at

        http://www.apache.org/licenses/LICENSE-2.0

    Unless required by applicable law or agreed to in writing, software
    distributed under the License is distributed on an "AS IS" BASIS,
    WITHOUT WARRANTIES OR CONDITIONS OF ANY KIND, either express or implied.
    See the License for the specific language governing permissions and
    limitations under the License.
"""

# pylint: disable=too-many-lines

import argparse
import copy
import datetime
import multiprocessing
import os
import secrets
import sys
import traceback
from typing import List, Optional, Union

import colorama
import domain2idna
from sqlalchemy.orm import Session

import PyFunceble.checker.utils.whois
import PyFunceble.cli.storage
import PyFunceble.cli.utils.ascii_logo
import PyFunceble.cli.utils.sort
import PyFunceble.cli.utils.stdout
import PyFunceble.facility
import PyFunceble.storage
from PyFunceble.checker.syntax.url import URLSyntaxChecker
from PyFunceble.cli.continuous_integration.base import ContinuousIntegrationBase
from PyFunceble.cli.continuous_integration.exceptions import StopExecution
from PyFunceble.cli.continuous_integration.utils import ci_object
from PyFunceble.cli.execution_time import ExecutionTime
from PyFunceble.cli.file_preloader import FilePreloader
from PyFunceble.cli.filesystem.cleanup import FilesystemCleanup
from PyFunceble.cli.filesystem.counter import FilesystemCounter
from PyFunceble.cli.filesystem.dir_base import FilesystemDirBase
from PyFunceble.cli.filesystem.dir_structure.restore import (
    DirectoryStructureRestoration,
)
from PyFunceble.cli.filesystem.printer.file import FilePrinter
from PyFunceble.cli.filesystem.printer.stdout import StdoutPrinter
from PyFunceble.cli.filesystem.registrar_counter import RegistrarCounter
from PyFunceble.cli.processes.chancy_producer import ChancyProducerProcessesManager
from PyFunceble.cli.processes.chancy_tester import ChancyTesterProcessesManager
from PyFunceble.cli.processes.dir_files_sorter import DirFileSorterProcessesManager
from PyFunceble.cli.processes.migrator import MigratorProcessesManager
from PyFunceble.cli.processes.miner import MinerProcessesManager
from PyFunceble.cli.processes.producer import ProducerProcessesManager
from PyFunceble.cli.processes.tester import TesterProcessesManager
from PyFunceble.cli.system.base import SystemBase
from PyFunceble.cli.utils.testing import (
    get_continue_databaset_object,
    get_destination_from_origin,
    get_inactive_dataset_object,
    get_subjects_from_line,
    get_testing_mode,
)
from PyFunceble.cli.utils.version import print_central_messages
from PyFunceble.converter.adblock_input_line2subject import AdblockInputLine2Subject
from PyFunceble.converter.cidr2subject import CIDR2Subject
from PyFunceble.converter.input_line2subject import InputLine2Subject
from PyFunceble.converter.rpz_input_line2subject import RPZInputLine2Subject
from PyFunceble.converter.rpz_policy2subject import RPZPolicy2Subject
from PyFunceble.converter.subject2complements import Subject2Complements
from PyFunceble.converter.url2netloc import Url2Netloc
from PyFunceble.converter.wildcard2subject import Wildcard2Subject
from PyFunceble.dataset.autocontinue.base import ContinueDatasetBase
from PyFunceble.dataset.autocontinue.csv import CSVContinueDataset
from PyFunceble.dataset.inactive.base import InactiveDatasetBase
from PyFunceble.helpers.directory import DirectoryHelper
from PyFunceble.helpers.download import DownloadHelper
from PyFunceble.helpers.file import FileHelper


class SystemLauncher(SystemBase):
    """
    Provides the system tests launcher.
    """

    testing_protocol: List[dict] = []
    """
    Saves the protocol which we are going to generate.
    The protocol will saves a set of information about what to test,
    what kind of output to produce and most importantly where.
    """

    subject2complements: Subject2Complements = Subject2Complements()
    inputline2subject: InputLine2Subject = InputLine2Subject()
    adblock_inputline2subject: AdblockInputLine2Subject = AdblockInputLine2Subject()
    wildcard2subject: Wildcard2Subject = Wildcard2Subject()
    rpz_policy2subject: RPZPolicy2Subject = RPZPolicy2Subject()
    rpz_inputline2subject: RPZInputLine2Subject = RPZInputLine2Subject()
    url2netloc: Url2Netloc = Url2Netloc()
    cidr2subject: CIDR2Subject = CIDR2Subject()

    stdout_printer: StdoutPrinter = StdoutPrinter()
    file_printer: FilePrinter = FilePrinter()
    counter: FilesystemCounter = FilesystemCounter()
    registrar_counter: RegistrarCounter = RegistrarCounter()

    execution_time_holder: Optional[ExecutionTime] = None
    file_preloader: Optional[FilePreloader] = None

    manager: Optional[multiprocessing.Manager]
    tester_process_manager: Optional[
        Union[TesterProcessesManager, ChancyTesterProcessesManager]
    ] = None
    producer_process_manager: Optional[
        Union[ProducerProcessesManager, ChancyProducerProcessesManager]
    ] = None
    miner_process_manager: Optional[MinerProcessesManager] = None
    dir_files_sorter_process_manager: Optional[DirFileSorterProcessesManager] = None
    migrator_process_manager: Optional[MigratorProcessesManager] = None

    continue_dataset: Optional[ContinueDatasetBase] = None
    inactive_dataset: Optional[InactiveDatasetBase] = None
    continuous_integration: Optional[ContinuousIntegrationBase] = None

    db_session: Optional[Session] = None

    checker_type: Optional[str] = None

    sessions_id: dict = {}

    def __init__(self, args: Optional[argparse.Namespace] = None) -> None:
        try:
            self.db_session = (
                PyFunceble.cli.factory.DBSession.get_db_session().get_new_session()()
            )
        except TypeError:
            self.db_session = None

        self.execution_time_holder = ExecutionTime().set_start_time()
        self.checker_type = get_testing_mode()
        self.continue_dataset = get_continue_databaset_object(
            db_session=self.db_session
        )
        self.inactive_dataset = get_inactive_dataset_object(db_session=self.db_session)
        self.continuous_integration = ci_object()

        if self.continuous_integration.authorized:
            self.continuous_integration.init()

        self.stdout_printer.guess_allow_coloration()

        self.manager = multiprocessing.Manager()

        if not PyFunceble.storage.CONFIGURATION.cli_testing.chancy_tester:
            self.tester_process_manager = TesterProcessesManager(
                self.manager,
                max_worker=PyFunceble.storage.CONFIGURATION.cli_testing.max_workers,
                continuous_integration=self.continuous_integration,
                daemon=True,
                output_workers_count=1,
                output_queue_num=2,
            )
            self.producer_process_manager = ProducerProcessesManager(
                self.manager,
                max_worker=1,
                continuous_integration=self.continuous_integration,
                input_queue=self.tester_process_manager.output_queue[0],
                daemon=True,
                generate_output_queue=False,
            )
        else:
            self.tester_process_manager = ChancyTesterProcessesManager(
                self.manager,
                max_worker=PyFunceble.storage.CONFIGURATION.cli_testing.max_workers,
                continuous_integration=self.continuous_integration,
                daemon=True,
                output_workers_count=1,
                output_queue_num=2,
            )
            self.producer_process_manager = ChancyProducerProcessesManager(
                self.manager,
                max_worker=1,
                continuous_integration=self.continuous_integration,
                input_queue=self.tester_process_manager.output_queue[0],
                daemon=True,
                generate_output_queue=False,
            )

        self.dir_files_sorter_process_manager = DirFileSorterProcessesManager(
            self.manager,
            max_worker=PyFunceble.storage.CONFIGURATION.cli_testing.max_workers,
            continuous_integration=self.continuous_integration,
            daemon=True,
            generate_output_queue=False,
            output_workers_count=0,
        )
        self.migrator_process_manager = MigratorProcessesManager(
            self.manager,
            continuous_integration=self.continuous_integration,
            daemon=True,
            generate_input_queue=False,
            generate_output_queue=False,
            output_workers_count=0,
        )

        if PyFunceble.storage.CONFIGURATION.cli_testing.mining:
            self.miner_process_manager = MinerProcessesManager(
                self.manager,
                max_worker=1,
                continuous_integration=self.continuous_integration,
                input_queue=self.tester_process_manager.output_queue[1],
                output_queue=self.tester_process_manager.input_queue,
                generate_input_queue=False,
                generate_output_queue=False,
                daemon=True,
                output_workers_count=self.tester_process_manager.max_worker,
            )

        if self.continuous_integration.authorized:
            self.continuous_integration.set_start_time()

        self.file_preloader = FilePreloader(
            continuous_integration=self.continuous_integration,
            checker_type=self.checker_type,
            adblock_inputline2subject=self.adblock_inputline2subject,
            wildcard2subject=self.wildcard2subject,
            rpz_policy2subject=self.rpz_policy2subject,
            rpz_inputline2subject=self.rpz_inputline2subject,
            inputline2subject=self.inputline2subject,
            subject2complements=self.subject2complements,
            url2netloc=self.url2netloc,
            continue_dataset=self.continue_dataset,
            inactive_dataset=self.inactive_dataset,
        )

        super().__init__(args)

    def __del__(self) -> None:
        if self.db_session is not None:
            self.db_session.close()

    @staticmethod
    def print_home_ascii() -> None:
        """
        Prints our ASCII home logo.
        """

        if not PyFunceble.storage.CONFIGURATION.cli_testing.display_mode.quiet:
            if PyFunceble.cli.utils.stdout.get_template_to_use() != "simple":
                print(PyFunceble.cli.utils.ascii_logo.get_home_representation())

    @SystemBase.ensure_args_is_given
    def fill_protocol(self) -> "SystemLauncher":
        """
        Fills the protocol with the information about what we are supposed to test.
        """

        filesytem_dirbase = FilesystemDirBase()

        if self.args.domains:
            for domain in self.args.domains:
                to_append = {
                    "type": "single",
                    "subject_type": "domain",
                    "destination": None,
                    "subject": domain,
                    "idna_subject": domain2idna.domain2idna(domain),
                    "source": None,
                    "output_dir": None,
                    "checker_type": self.checker_type,
                    "session_id": None,
                }

                self.testing_protocol.append(to_append)

                PyFunceble.facility.Logger.debug(
                    "Added to the protocol:\n%r", to_append
                )

        if self.args.urls:
            for url in self.args.urls:
                to_append = {
                    "type": "single",
                    "subject_type": "url",
                    "destination": None,
                    "subject": url,
                    "idna_subject": domain2idna.domain2idna(url),
                    "source": None,
                    "output_dir": None,
                    "checker_type": self.checker_type,
                    "session_id": None,
                }

                self.testing_protocol.append(to_append)

                PyFunceble.facility.Logger.debug(
                    "Added to the protocol:\n%r", to_append
                )

        if self.args.files:
            for file in self.args.files:
                # pylint: disable=line-too-long
                if (
                    not PyFunceble.storage.CONFIGURATION.cli_testing.file_generation.merge_output_dirs
                ):
                    destination = get_destination_from_origin(file)
                else:
                    destination = get_destination_from_origin(
                        PyFunceble.cli.storage.OUTPUTS.merged_directory
                    )

                to_append = {
                    "type": "file",
                    "subject_type": "domain",
                    # pylint: disable=line-too-long
                    "destination": destination,
                    "source": file,
                    "subject": file,
                    "checker_type": self.checker_type,
                    "session_id": None,
                }

                to_append["output_dir"] = filesytem_dirbase.set_parent_dirname(
                    to_append["destination"]
                ).get_output_basedir()

                self.testing_protocol.append(to_append)

                PyFunceble.facility.Logger.debug(
                    "Added to the protocol:\n%r", to_append
                )

        if self.args.url_files:
            for file in self.args.url_files:
                # pylint: disable=line-too-long
                if (
                    not PyFunceble.storage.CONFIGURATION.cli_testing.file_generation.merge_output_dirs
                ):
                    destination = get_destination_from_origin(file)
                else:
                    destination = get_destination_from_origin(
                        PyFunceble.cli.storage.OUTPUTS.merged_directory
                    )

                to_append = {
                    "type": "file",
                    "subject_type": "url",
                    # pylint: disable=line-too-long
                    "destination": destination,
                    "source": file,
                    "subject": file,
                    "checker_type": self.checker_type,
                    "session_id": None,
                }

                to_append["output_dir"] = filesytem_dirbase.set_parent_dirname(
                    to_append["destination"]
                ).get_output_basedir()

                self.testing_protocol.append(to_append)

                PyFunceble.facility.Logger.debug(
                    "Added to the protocol:\n%r", to_append
                )

    def ci_stop_in_the_middle_if_time_exceeded(self) -> "SystemLauncher":
        """
        Stops our processes as soon as the time is exceeded.
        """

        if self.continuous_integration.is_time_exceeded():
            self.run_ci_saving_instructions()

        return self

    # pylint: disable=too-many-statements
    def fill_to_test_queue_from_protocol(self) -> "SystemLauncher":
        """
        Read the protocol and fill the testing queue.
        """

        def download_file(file: str, destination: str) -> bool:
            """
            Downloads the given file (if it's an URL).

            :param file:
                The file to download.
            :param destination.
                The file to write.

            :return:
                A boolean which represent the action state.
            """

            if URLSyntaxChecker(file).is_valid():
                DownloadHelper(file).download_text(destination=destination)
                return True
            return False

        def create_trigger_file_if_necessary(parent_dirname: str) -> None:
            """
            Create the trigger file if necessary. The purpose of the trigger
            file is to have a file that is always updated until a test is
            completed done.
            """

            if self.continuous_integration.authorized:
                cleanup_tool = FilesystemCleanup(parent_dirname)

                trigger_file_helper = FileHelper(
                    os.path.join(
                        cleanup_tool.get_output_basedir(),
                        PyFunceble.cli.storage.CI_TRIGGER_FILE,
                    )
                )

                # Ensures that we always have something to commit.
                trigger_file_helper.write(
                    f"{self.sessions_id[parent_dirname]} " f"{secrets.token_hex(8)}",
                    overwrite=True,
                )

        def cleanup_if_necessary(parent_dirname: str) -> None:
            """
            Process the cleanup if it's necessary.
            """

            cleanup_tool = FilesystemCleanup(parent_dirname)
            running_file_helper = FileHelper(
                os.path.join(
                    cleanup_tool.get_output_basedir(),
                    PyFunceble.cli.storage.TEST_RUNNING_FILE,
                )
            )

            if not running_file_helper.exists():
                self.sessions_id[parent_dirname] = secrets.token_hex(12)

                cleanup_tool.clean_output_files()
                running_file_helper.write(
                    f"{self.sessions_id[parent_dirname]} "
                    f"{datetime.datetime.utcnow().isoformat()}",
                    overwrite=True,
                )
            else:
                possible_session_id = running_file_helper.read().split()[0]

                try:
                    _ = datetime.datetime.fromisoformat(possible_session_id)
                    self.sessions_id[parent_dirname] = None
                except (ValueError, TypeError):
                    self.sessions_id[parent_dirname] = possible_session_id

        def match_output_directory_if_necessary(parent_dirname: str) -> None:
            """
            Restore missing directories from the current directory.
            """

            if not PyFunceble.storage.CONFIGURATION.cli_testing.file_generation.no_file:
                DirectoryStructureRestoration(parent_dirname).restore_from_backup()

        def handle_file(protocol: dict) -> None:
            """
            Given a protocol related to a given file, we handle every
            possible decoding case before submitting a new subject to the queue.
            """

            cleanup_if_necessary(protocol["destination"])
            create_trigger_file_if_necessary(protocol["destination"])
            match_output_directory_if_necessary(protocol["destination"])

            if download_file(protocol["subject"], protocol["destination"]):
                protocol["subject"] = os.path.relpath(protocol["destination"])
            else:
                protocol["subject"] = os.path.relpath(protocol["subject"])

            protocol["source"] = os.path.relpath(protocol["source"])
            protocol["session_id"] = self.sessions_id[protocol["destination"]]

            if isinstance(self.continue_dataset, CSVContinueDataset):
                self.continue_dataset.set_base_directory(protocol["output_dir"])

            if self.file_preloader.authorized:
                if not PyFunceble.storage.CONFIGURATION.cli_testing.display_mode.quiet:
                    print(
                        f"{colorama.Fore.MAGENTA}{colorama.Style.BRIGHT}"
                        f"Started preloading of {protocol['source']}..."
                    )

                self.file_preloader.set_protocol(protocol).start(
                    # pylint: disable=line-too-long
                    print_dots=(
                        PyFunceble.storage.CONFIGURATION.cli_testing.display_mode.quiet
                        or bool(
                            PyFunceble.storage.CONFIGURATION.cli_testing.display_mode.dots
                        )
                    )
                )

                if not PyFunceble.storage.CONFIGURATION.cli_testing.display_mode.quiet:
                    print(
                        f"\n{colorama.Fore.GREEN}{colorama.Style.BRIGHT}"
                        f"Finished preloading of {protocol['source']}."
                    )

                self.__start_core_processes()

                for subject in self.continue_dataset.get_to_test(
                    protocol["session_id"]
                ):
                    self.ci_stop_in_the_middle_if_time_exceeded()

                    to_send = copy.deepcopy(protocol)
                    to_send["subject"], to_send["idna_subject"] = subject, subject
                    to_send["from_preload"] = True

                    self.tester_process_manager.add_to_input_queue(
                        to_send, worker_name="main"
                    )

            else:
                with FileHelper(protocol["subject"]).open(
                    "r", encoding="utf-8"
                ) as file_stream:
                    for line in file_stream:
                        self.ci_stop_in_the_middle_if_time_exceeded()

                        line = line.strip()

                        if "SOA" in line:
                            self.rpz_policy2subject.set_soa(line.split()[0])

                        for subject in get_subjects_from_line(
                            line,
                            self.checker_type,
                            adblock_inputline2subject=self.adblock_inputline2subject,
                            wildcard2subject=self.wildcard2subject,
                            rpz_policy2subject=self.rpz_policy2subject,
                            rpz_inputline2subject=self.rpz_inputline2subject,
                            inputline2subject=self.inputline2subject,
                            subject2complements=self.subject2complements,
                            url2netloc=self.url2netloc,
                            cidr2subject=self.cidr2subject,
                        ):
                            to_send = copy.deepcopy(protocol)
                            to_send["subject"] = subject
                            to_send["idna_subject"] = domain2idna.domain2idna(subject)

                            self.tester_process_manager.add_to_input_queue(
                                to_send, worker_name="main"
                            )

            # Now, let's handle the inactive one :-)
            if bool(PyFunceble.storage.CONFIGURATION.cli_testing.inactive_db):
                for dataset in self.inactive_dataset.get_to_retest(
                    protocol["destination"],
                    protocol["checker_type"],
                    # pylint: disable=line-too-long
                    min_days=PyFunceble.storage.CONFIGURATION.cli_testing.days_between.db_retest,
                ):
                    self.ci_stop_in_the_middle_if_time_exceeded()

                    to_send = copy.deepcopy(protocol)
                    to_send["from_inactive"] = True

                    # Note: Our test infrastructure need a subject
                    # but there is no subject in the table.
                    to_send["subject"] = dataset["idna_subject"]
                    to_send["idna_subject"] = dataset["idna_subject"]

                    self.tester_process_manager.add_to_input_queue(
                        to_send, worker_name="main"
                    )

            self.dir_files_sorter_process_manager.input_datasets.append(
                {"directory": protocol["output_dir"]}
            )

        for protocol in self.testing_protocol:
            self.ci_stop_in_the_middle_if_time_exceeded()

            if protocol["type"] == "single":
                for subject in get_subjects_from_line(
                    protocol["idna_subject"],
                    self.checker_type,
                    adblock_inputline2subject=self.adblock_inputline2subject,
                    wildcard2subject=self.wildcard2subject,
                    rpz_policy2subject=self.rpz_policy2subject,
                    rpz_inputline2subject=self.rpz_inputline2subject,
                    inputline2subject=self.inputline2subject,
                    subject2complements=self.subject2complements,
                    url2netloc=self.url2netloc,
                    cidr2subject=self.cidr2subject,
                ):
                    to_send = copy.deepcopy(protocol)
                    to_send["subject"], to_send["idna_subject"] = (
                        subject,
                        domain2idna.domain2idna(subject),
                    )

                    self.tester_process_manager.add_to_input_queue(
                        to_send, worker_name="main"
                    )
            elif protocol["type"] == "file":
                handle_file(protocol)

        return self

    def generate_waiting_files(self) -> "SystemLauncher":
        """
        Generates all the files that needs to be generated when all status
        are proceeses.
        """

        def generate_percentage_file(parent_dirname: Union[str, None]) -> None:
            """
            Generates the percentage file.
            """

            if not PyFunceble.storage.CONFIGURATION.cli_testing.file_generation.no_file:
                self.counter.set_differ_to_inline(True).set_parent_dirname(
                    parent_dirname
                )

                destination = os.path.join(
                    self.counter.get_output_basedir(),
                    PyFunceble.cli.storage.OUTPUTS.logs.directories.parent,
                    PyFunceble.cli.storage.OUTPUTS.logs.directories.percentage,
                    PyFunceble.cli.storage.OUTPUTS.logs.filenames.percentage,
                )

                stdout_header_printed = False

                self.stdout_printer.template_to_use = "percentage"
                self.file_printer.template_to_use = "percentage"
                self.file_printer.destination = destination

                for data in self.counter.get_dataset_for_printer():
                    self.file_printer.set_dataset(data).print_interpolated_line()

                    # pylint: disable=line-too-long
                    if (
                        PyFunceble.storage.CONFIGURATION.cli_testing.display_mode.percentage
                        and not PyFunceble.storage.CONFIGURATION.cli_testing.display_mode.quiet
                    ):
                        self.stdout_printer.dataset = data

                        if not stdout_header_printed:
                            self.stdout_printer.print_header()
                            stdout_header_printed = True

                        self.stdout_printer.print_interpolated_line()

<<<<<<< HEAD
        def generate_registrar_file(parent_dirname: str) -> None:
=======
        def generate_registrar_file(parent_dirname: Union[str, None]) -> None:
>>>>>>> 70b390ff
            """
            Generates the registrar file.
            """

            if not PyFunceble.storage.CONFIGURATION.cli_testing.file_generation.no_file:
<<<<<<< HEAD
                self.registrar_counter.set_parent_dirname(parent_dirname)
=======
                self.registrar_counter.set_differ_to_inline(True).set_parent_dirname(
                    parent_dirname
                )
>>>>>>> 70b390ff

                destination = os.path.join(
                    self.counter.get_output_basedir(),
                    PyFunceble.cli.storage.OUTPUTS.logs.directories.parent,
                    PyFunceble.cli.storage.OUTPUTS.logs.directories.percentage,
                    PyFunceble.cli.storage.OUTPUTS.logs.filenames.registrar,
                )

                stdout_header_printed = False

                self.stdout_printer.template_to_use = "registrar"
                self.file_printer.template_to_use = "registrar"
                self.file_printer.destination = destination

                registrar_limit = 0
                for data in self.registrar_counter.get_dataset_for_printer():
                    self.file_printer.set_dataset(data).print_interpolated_line()

                    # pylint: disable=line-too-long
                    if (
                        PyFunceble.storage.CONFIGURATION.cli_testing.display_mode.registrar
                        and not PyFunceble.storage.CONFIGURATION.cli_testing.display_mode.quiet
                        and registrar_limit
                        < PyFunceble.storage.CONFIGURATION.cli_testing.display_mode.max_registrar
                    ):
                        self.stdout_printer.dataset = data

                        if not stdout_header_printed:
                            self.stdout_printer.print_header()
                            stdout_header_printed = True

                        self.stdout_printer.print_interpolated_line()
                        registrar_limit += 1

<<<<<<< HEAD
=======
        def print_result_ascii(parent_dirname: Union[str, None]) -> None:
            """
            Generates the result repr.
            """

            # pylint: disable=line-too-long
            if (
                not PyFunceble.storage.CONFIGURATION.cli_testing.file_generation.no_file
                and not PyFunceble.storage.CONFIGURATION.cli_testing.display_mode.quiet
                and PyFunceble.cli.utils.stdout.get_template_to_use() != "simple"
            ):
                self.counter.set_differ_to_inline(True).set_parent_dirname(
                    parent_dirname
                )

                print(
                    PyFunceble.cli.utils.ascii_logo.get_result_representation(
                        self.counter.get_sorted_dataset()[0][0]
                    )
                )

        no_destination_found = []
        amount_protocol_without_dest = len(
            [x["destination"] for x in self.testing_protocol if not x["destination"]]
        )

>>>>>>> 70b390ff
        for protocol in self.testing_protocol:
            if not protocol["destination"]:
                if any(no_destination_found):
                    continue

                if amount_protocol_without_dest >= 2:
                    # Show percentage, only if the amount of subjects is > 2.
                    generate_percentage_file(protocol["destination"])
            else:
                generate_percentage_file(protocol["destination"])

            if protocol["checker_type"] in self.registrar_counter.SUPPORTED_TEST_MODES:
                generate_registrar_file(protocol["destination"])

            print_result_ascii(protocol["destination"])

            no_destination_found.append(not protocol["destination"])

            if protocol["checker_type"] in self.registrar_counter.SUPPORTED_TEST_MODES:
                generate_registrar_file(protocol["destination"])

            # pylint: disable=line-too-long
            if (
                PyFunceble.storage.CONFIGURATION.cli_testing.file_generation.merge_output_dirs
            ):
                break

        return self

    def remove_unwanted_files(self) -> "SystemLauncher":
        """
        Deletes some unwanted files that needs to be deleted when all status
        are processed.
        """

        def remove_running_file(protocol: str) -> None:
            """
            Removes the running file.
            :param parent_dirname:
                The name of the directory to work from (under the output
                directory).
            """

            if protocol["output_dir"]:
                file_helper.set_path(
                    os.path.join(
                        protocol["output_dir"],
                        PyFunceble.cli.storage.TEST_RUNNING_FILE,
                    )
                ).delete()
                PyFunceble.facility.Logger.debug("Deleted: %r.", file_helper.path)

        def remove_trigger_file(protocol: str) -> None:
            """
            Removes the trigger file.

            :param protocol:
                The protocol to work with.
            """

            if protocol["output_dir"]:
                file_helper.set_path(
                    os.path.join(
                        protocol["output_dir"],
                        PyFunceble.cli.storage.CI_TRIGGER_FILE,
                    )
                ).delete()
                PyFunceble.facility.Logger.debug("Deleted: %r.", file_helper.path)

        def remove_continue_dataset(protocol: dict) -> None:
            """
            Removes the continue file.

            :param protocol:
                The protocol to work with.
            """

            if (
                isinstance(self.continue_dataset, CSVContinueDataset)
                and protocol["output_dir"]
            ):
                # CSV file :-)
                self.continue_dataset.set_base_directory(protocol["output_dir"])
                file_helper.set_path(self.continue_dataset.source_file).delete()

                PyFunceble.facility.Logger.debug("Deleted: %r.", file_helper.path)
            elif protocol["destination"]:
                # MariaDB / MySQL

                #   ## We specially have different signature.
                self.continue_dataset.cleanup(  # pylint: disable=unexpected-keyword-arg
                    session_id=self.sessions_id[protocol["destination"]]
                )

        def remove_preload_dataset(protocol: dict) -> None:
            """
            Removes the preloader dataset file.

            :param protocol:
                The protocol to work with.
            """

            if self.file_preloader.authorized and protocol["output_dir"]:
                file_helper.set_path(
                    os.path.join(
                        protocol["output_dir"],
                        PyFunceble.cli.storage.PRE_LOADER_FILE,
                    )
                ).delete()
                PyFunceble.facility.Logger.debug("Deleted: %r.", file_helper.path)

        def remove_inline_dest(protocol: dict) -> None:
            """
            Remove the inline destination - when necessary.

            :param protocl:
                The protocol to work with.
            """

            if not protocol["destination"]:
                DirectoryHelper(
                    self.counter.set_differ_to_inline(True)
                    .set_parent_dirname(protocol["destination"])
                    .get_output_basedir()
                ).delete()

        file_helper = FileHelper()

        for protocol in self.testing_protocol:
            if "destination" in protocol or "output_dir" in protocol:
                remove_running_file(protocol)
                remove_trigger_file(protocol)

                remove_continue_dataset(protocol)
                remove_preload_dataset(protocol)
                remove_inline_dest(protocol)

        return self

    def run_standard_end_instructions(self) -> "SystemLauncher":
        """
        Runns our standard "end" instructions.

        The instructions executed by this method are the one we execute normally.

        The purpose of this method is to make our standard end instructions
        available to everybody instead of hiding them into the :code:`start`
        method. :-)

        .. warning::
            This is the standard "end" instructions. Do not call this method
            if you are trying to run an action after the CI execution time
            exceeded.
        """

        self.generate_waiting_files()
        self.remove_unwanted_files()

        return self

    def run_ci_saving_instructions(self) -> "SystemLauncher":
        """
        Runns our CI "saving" instructions.

        The instructions executed by this method are the one we execute
        before ending a testing session under one of the supported CI engines.

        The purpose of this method is to make our instructions
        available to everybody instead of hiding them into the :code:`start`
        method. :-)

        .. warning::
            This is the standard "end" instructions. Do not call this method
            if you are trying to run an action after the CI execution time
            exceeded.
        """

        if self.continuous_integration.authorized:
            self.continuous_integration.apply_commit()

        return self

    def run_ci_end_saving_instructions(self) -> "SystemLauncher":
        """
        Runns our CI END "saving" instructions.

        The instructions executed by this method are the one we execute
        before ending a testing session under one of the supported CI engines.

        The purpose of this method is to make our instructions
        available to everybody instead of hiding them into the :code:`start`
        method. :-)

        .. warning::
            This is the standard "end" instructions. Do not call this method
            if you are trying to run an action after the CI execution time
            exceeded.
        """

        self.run_standard_end_instructions()

        if self.continuous_integration.authorized:
            self.continuous_integration.apply_end_commit()

        return self

    def stop_and_wait_for_all_manager(self) -> "SystemLauncher":
        """
        Sends our stop signal and wait until all managers are finished.
        """

        # The idea out here is to propate the stop signal.
        # Meaning that the tester will share it's stop signal to all
        # subsequencial queues after all submitted tasks are done.
        self.tester_process_manager.send_stop_signal(worker_name="main")

        if self.miner_process_manager:
            self.miner_process_manager.wait()

        self.tester_process_manager.wait()
        self.producer_process_manager.wait()

        try:
            # From here, we are sure that every test and files are produced.
            # We now format the generated file(s).
            self.dir_files_sorter_process_manager.start()
            self.dir_files_sorter_process_manager.send_stop_signal()
            self.dir_files_sorter_process_manager.wait()
        except AssertionError:
            # Example: Already started previously.
            pass

        if self.execution_time_holder.authorized:
            self.execution_time_holder.set_end_time()

            self.stdout_printer.set_template_to_use("execution_time").set_dataset(
                self.execution_time_holder.get_info()
            ).print_interpolated_line()

        return self

    def __start_core_processes(self):
        """
        Starts our core processes.
        """

        if not self.producer_process_manager.is_running():
            self.producer_process_manager.start()

            self.tester_process_manager.start()

            if self.miner_process_manager:
                self.miner_process_manager.start()

    @SystemBase.ensure_args_is_given
    def start(self) -> "SystemLauncher":
        try:
            self.print_home_ascii()

            print_central_messages(check_force_update=True)

            # This tries to bypass the execution when the continuous integration
            # is given and the last commit message (the one we are testing for)
            # match any of our known marker. Please report to the method itself
            # for more information about the markers.
            self.continuous_integration.bypass()

            if self.args.files or self.args.url_files:
                self.migrator_process_manager.start()

                self.migrator_process_manager.wait()

            del self.migrator_process_manager

            if not self.file_preloader.authorized or (
                not self.args.files and not self.args.url_files
            ):
                self.__start_core_processes()

            self.fill_protocol()
            self.fill_to_test_queue_from_protocol()

            self.stop_and_wait_for_all_manager()

            if self.continuous_integration.is_time_exceeded():
                # Does not includes the run_standard_end_instructions call.
                # Reason: We have to continue.
                self.run_ci_saving_instructions()
            elif self.continuous_integration.authorized:
                # Includes the run_standard_end_instructions call.
                self.run_ci_end_saving_instructions()
            else:
                self.run_standard_end_instructions()

        except (KeyboardInterrupt, StopExecution):
            pass
        except Exception as exception:  # pylint: disable=broad-except
            PyFunceble.facility.Logger.critical(
                "Fatal error.",
                exc_info=True,
            )
            print(
                f"{colorama.Fore.RED}{colorama.Style.BRIGHT}Fatal Error: "
                f"{exception}"
            )

            print(traceback.format_exc())
            sys.exit(1)

        PyFunceble.cli.utils.stdout.print_thanks()

        return self<|MERGE_RESOLUTION|>--- conflicted
+++ resolved
@@ -36,11 +36,7 @@
 ::
 
 
-<<<<<<< HEAD
-    Copyright 2017, 2018, 2019, 2020, 2022 Nissar Chababy
-=======
     Copyright 2017, 2018, 2019, 2020, 2022, 2023 Nissar Chababy
->>>>>>> 70b390ff
 
     Licensed under the Apache License, Version 2.0 (the "License");
     you may not use this file except in compliance with the License.
@@ -698,23 +694,15 @@
 
                         self.stdout_printer.print_interpolated_line()
 
-<<<<<<< HEAD
-        def generate_registrar_file(parent_dirname: str) -> None:
-=======
         def generate_registrar_file(parent_dirname: Union[str, None]) -> None:
->>>>>>> 70b390ff
             """
             Generates the registrar file.
             """
 
             if not PyFunceble.storage.CONFIGURATION.cli_testing.file_generation.no_file:
-<<<<<<< HEAD
-                self.registrar_counter.set_parent_dirname(parent_dirname)
-=======
                 self.registrar_counter.set_differ_to_inline(True).set_parent_dirname(
                     parent_dirname
                 )
->>>>>>> 70b390ff
 
                 destination = os.path.join(
                     self.counter.get_output_basedir(),
@@ -749,8 +737,6 @@
                         self.stdout_printer.print_interpolated_line()
                         registrar_limit += 1
 
-<<<<<<< HEAD
-=======
         def print_result_ascii(parent_dirname: Union[str, None]) -> None:
             """
             Generates the result repr.
@@ -777,7 +763,6 @@
             [x["destination"] for x in self.testing_protocol if not x["destination"]]
         )
 
->>>>>>> 70b390ff
         for protocol in self.testing_protocol:
             if not protocol["destination"]:
                 if any(no_destination_found):
