"""
The tool to check the availability or syntax of domain, IP or URL.

::


    ██████╗ ██╗   ██╗███████╗██╗   ██╗███╗   ██╗ ██████╗███████╗██████╗ ██╗     ███████╗
    ██╔══██╗╚██╗ ██╔╝██╔════╝██║   ██║████╗  ██║██╔════╝██╔════╝██╔══██╗██║     ██╔════╝
    ██████╔╝ ╚████╔╝ █████╗  ██║   ██║██╔██╗ ██║██║     █████╗  ██████╔╝██║     █████╗
    ██╔═══╝   ╚██╔╝  ██╔══╝  ██║   ██║██║╚██╗██║██║     ██╔══╝  ██╔══██╗██║     ██╔══╝
    ██║        ██║   ██║     ╚██████╔╝██║ ╚████║╚██████╗███████╗██████╔╝███████╗███████╗
    ╚═╝        ╚═╝   ╚═╝      ╚═════╝ ╚═╝  ╚═══╝ ╚═════╝╚══════╝╚═════╝ ╚══════╝╚══════╝

Provides everything related to the package and its version.

Author:
    Nissar Chababy, @funilrys, contactTATAfunilrysTODTODcom

Special thanks:
    https://pyfunceble.github.io/special-thanks.html

Contributors:
    https://pyfunceble.github.io/contributors.html

Project link:
    https://github.com/funilrys/PyFunceble

Project documentation:
    https://pyfunceble.readthedocs.io/en/master/

Project homepage:
    https://pyfunceble.github.io/

License:
::


    Copyright 2017, 2018, 2019, 2020 Nissar Chababy

    Licensed under the Apache License, Version 2.0 (the "License");
    you may not use this file except in compliance with the License.
    You may obtain a copy of the License at

        http://www.apache.org/licenses/LICENSE-2.0

    Unless required by applicable law or agreed to in writing, software
    distributed under the License is distributed on an "AS IS" BASIS,
    WITHOUT WARRANTIES OR CONDITIONS OF ANY KIND, either express or implied.
    See the License for the specific language governing permissions and
    limitations under the License.
"""
from PyFunceble import helpers


class Package:
    """
    Provides some packaging related abstractions.
    """

    NAME = "PyFunceble"
    """
    Sets the package name.

    :type: str
    """

<<<<<<< HEAD
    VERSION = "3.3.1. (Teal Blauwbok: Grub)"
=======
    VERSION = "3.3.2.dev (Teal Blauwbok: Centipede)"
>>>>>>> e8c27755
    """
    Sets the package version.

    :type: str
    """


class Version:
    """
    Provides a simple way to compare our own versions.
    """

    @classmethod
    def split_versions(cls, version, return_non_digits=False):
        """
        Converts the versions to a shorter one.

        :param str version: The version to split.

        :param bool return_non_digits:
            Activate the return of the non-digits parts of the splitted
            version.

        :return:
            A tuple. The first index is the digit part of the version,
            when the second one is the the non-digit part of the
            version.
        :rtype: tuple
        """

        # We split the version.
        splited_version = version.split(".")

        # We keep the digits only.
        digits = [x for x in splited_version if x.isdigit()]

        if not return_non_digits:
            # We do not have to return the non digits part of the version.

            # We return the digits part of the version.
            return digits

        # We have to return the non digit parts of the version.

        # We keep the non digits.
        non_digits = [x for x in splited_version if not x.isdigit()]

        # We return a tuple with first the digits part and finally the non digit parts.
        return digits, non_digits[0]

    @classmethod
    def literally_compare(cls, local, upstream):
        """
        Compares the given versions, literally.

        :param str local:
            The local version converted
            by :py:func:`~PyFunceble.abstracts.package.split_versions`.

        :param str upstream:
            The upstream version converted
            by :py:func:`~PyFunceble.abstracts.package.split_versions`.

        :return:
            - :code:`True`: local == upstream
            - :code:`False`: local != upstream
        :rtype: bool
        """

        return local == upstream

    @classmethod
    def compare(cls, upstream):
        """
        Compares the given versions with the local one.

        :param list local:
            The local version converted
            by :py:func:`~PyFunceble.abstracts.package.split_versions`.

        :param list upstream:
            The upstream version converted
            by :py:func:`~PyFunceble.abstracts.package.split_versions`.

        :return:
            - :code:`True`: local < upstream
            - :code:`None`: local == upstream
            - :code:`False`: local > upstream
        :rtype: bool, None
        """

        # We get the local version.
        local = cls.split_versions(Package.VERSION)
        # We get the upstream version
        upstream = cls.split_versions(upstream)

        # A version should be in format [1,2,3] which is actually the version `1.2.3`
        # So as we only have 3 elements in the versioning,
        # we initiate the following variable in order to get the status of each parts.
        status = [None, None, None]

        for index, version_number in enumerate(local):
            # We loop through the local version.

            if int(version_number) < int(upstream[index]):
                # The local version is less than the upstream version.

                # We initiate its status to True which means that we are in
                # an old version (for the current version part).
                status[index] = True
            elif int(version_number) > int(upstream[index]):
                # The local version is greater then the upstream version.

                # We initiate its status to False which means that we are in
                # a more recent version (for the current version part).
                status[index] = False
            else:
                # The local version is eqal to the upstream version.

                # We initiate its status to None which means that we are in
                # the same version (for the current version part).
                status[index] = None

            # Otherwise the status stay None which means that there is no change
            # between both local and upstream.

        # We consider that the version is the same.
        result = None

        for data in status:
            # We loop through the list of status.
            # The purpose of this loop is only to
            # get the first not None value.

            if result is None:
                # The result is None (no changes).
                # We set the currently read one as the result.
                result = data

        # We return the result.
        return result

    @classmethod
    def is_local_dev(cls):
        """
        Checks if the local version is the development version.
        """

        return cls.split_versions(Package.VERSION, return_non_digits=True)[
            -1
        ].startswith("dev")

    @classmethod
    def is_local_cloned(cls):  # pragma: no cover
        """
        Checks if the local version is was downloaded
        per :code:`git clone`.
        """

        if not helpers.Directory(".git").exists():
            # The git directory does not exist.

            # We return False, the current version is not the cloned version.
            return False

        # We list the list of file which can be found only in a cloned version.
        list_of_file = [
            ".coveragerc",
            ".coveralls.yml",
            ".gitignore",
            ".PyFunceble_production.yaml",
            ".travis.yml",
            "CODE_OF_CONDUCT.rst",
            "CONTRIBUTING.rst",
            "dir_structure_production.json",
            "MANIFEST.in",
            "README.rst",
            "requirements.txt",
            "setup.py",
            "version.yaml",
        ]

        # We list the list of directory which can be found only in a cloned
        # version.
        list_of_dir = ["docs", "PyFunceble", "tests"]

        if not all([helpers.File(x).exists() for x in list_of_file]):
            return False

        # All required files exist in the current directory.

        if not all([helpers.Directory(x).exists() for x in list_of_dir]):
            return False

        # All required directories exist in the current directory.

        # We return True, the current version is a cloned version.
        return True<|MERGE_RESOLUTION|>--- conflicted
+++ resolved
@@ -64,11 +64,7 @@
     :type: str
     """
 
-<<<<<<< HEAD
-    VERSION = "3.3.1. (Teal Blauwbok: Grub)"
-=======
-    VERSION = "3.3.2.dev (Teal Blauwbok: Centipede)"
->>>>>>> e8c27755
+    VERSION = "3.3.2. (Teal Blauwbok: Tick)"
     """
     Sets the package version.
 
