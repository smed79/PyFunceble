--- conflicted
+++ resolved
@@ -1,8 +1,4 @@
-<<<<<<< HEAD
-current_version: 4.0.0b6.dev (Blue Duckling)
-=======
 current_version: 4.0.0b7.dev (Blue Duckling)
->>>>>>> 0d5e5450
 deprecated:
 - 3.0.21
 - 3.1.20
