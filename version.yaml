--- conflicted
+++ resolved
@@ -1,8 +1,4 @@
-<<<<<<< HEAD
-current_version: '3.3.1. (Teal Blauwbok: Grub)'
-=======
-current_version: '3.3.1.dev (Teal Blauwbok: Centipede)'
->>>>>>> e8c27755
+current_version: '3.3.2. (Teal Blauwbok: Tick)'
 deprecated:
 - 1.0.0
 - 1.2.1
