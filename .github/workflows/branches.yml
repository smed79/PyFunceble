--- conflicted
+++ resolved
@@ -23,11 +23,7 @@
       fail-fast: false
       matrix:
         python_version:
-<<<<<<< HEAD
-          - "3.10"
-=======
-          - "3.11"
->>>>>>> 70b390ff
+          - "3.11"
         os:
           - ubuntu-latest
 
@@ -60,11 +56,7 @@
       fail-fast: false
       matrix:
         python_version:
-<<<<<<< HEAD
-          - "3.10"
-=======
-          - "3.11"
->>>>>>> 70b390ff
+          - "3.11"
         os:
           - ubuntu-latest
 
@@ -98,10 +90,7 @@
           - "3.8"
           - "3.9"
           - "3.10"
-<<<<<<< HEAD
-=======
-          - "3.11"
->>>>>>> 70b390ff
+          - "3.11"
         os:
           - ubuntu-latest
           - macos-latest
@@ -143,11 +132,7 @@
       fail-fast: false
       matrix:
         python_version:
-<<<<<<< HEAD
-          - "3.10"
-=======
-          - "3.11"
->>>>>>> 70b390ff
+          - "3.11"
         os:
           - ubuntu-latest
 
@@ -171,10 +156,7 @@
           - "3.8"
           - "3.9"
           - "3.10"
-<<<<<<< HEAD
-=======
-          - "3.11"
->>>>>>> 70b390ff
+          - "3.11"
         os:
           - ubuntu-latest
           - macos-latest
@@ -230,10 +212,7 @@
           - "3.8"
           - "3.9"
           - "3.10"
-<<<<<<< HEAD
-=======
-          - "3.11"
->>>>>>> 70b390ff
+          - "3.11"
         os:
           - ubuntu-latest
 
